--- conflicted
+++ resolved
@@ -80,11 +80,7 @@
     if args.ravdess:
         download_ravdess( args.input )
 
-<<<<<<< HEAD
     if not args.no_extraction:
-=======
-    if args.extract_dataset:
->>>>>>> defcda1e
         extract_dataset(
             args.input,
             args.output,
@@ -92,7 +88,6 @@
             sr      = args.sr,
             verbose = args.verbose
         )
-<<<<<<< HEAD
         extract_3ddfa(
             args.output,
             batch_size = args.batch_size,
@@ -101,13 +96,4 @@
         extract_metadata( args.output )
 
     if args.preprocess:
-        Preprocess( )( args.output )
-=======
-        
-    extract_3ddfa(
-        args.output,
-        batch_size = args.batch_size,
-        cuda       = args.cuda
-    )
-    extract_metadata( args.output )
->>>>>>> defcda1e
+        Preprocess( )( args.output )